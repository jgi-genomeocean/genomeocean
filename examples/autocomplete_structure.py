--- conflicted
+++ resolved
@@ -227,13 +227,7 @@
         num=args.num,
         min_seq_len=args.min_seq_len,
         max_seq_len=args.max_seq_len,
-        foldmason_path=args.foldmason_path,
-        reseek_path=args.reseek_path,
-<<<<<<< HEAD
-        method=args.method
-=======
-        method=args.method,
->>>>>>> 6e4caa54
+        foldmason_path=args.foldmason_path
     )
     # save the results to a file
     generated.to_csv(args.output_prefix + '.csv', sep='\t', index=False)
